[package]
name = "rmf_crowdsim"
version = "0.1.0"
edition = "2021"

# See more keys and their definitions at https://doc.rust-lang.org/cargo/reference/manifest.html

[dependencies]
nalgebra = "0.31.1"
rand = "0.8.5"
statrs = "0.15.0"
<<<<<<< HEAD
mapf = { git = "https://github.com/open-rmf/mapf.git" }
=======
mapf = { git = "https://github.com/open-rmf/mapf", branch = "main" }
>>>>>>> 6270421c
line_intersection = "0.4.0"
image = "0.24.3"
imageproc = "0.23.0"
yaml-rust = "0.4"
line_drawing = "1.0.0"
rmf_site_format = { git = "https://github.com/open-rmf/rmf_site", branch = "export_occupancy" }<|MERGE_RESOLUTION|>--- conflicted
+++ resolved
@@ -9,11 +9,7 @@
 nalgebra = "0.31.1"
 rand = "0.8.5"
 statrs = "0.15.0"
-<<<<<<< HEAD
-mapf = { git = "https://github.com/open-rmf/mapf.git" }
-=======
 mapf = { git = "https://github.com/open-rmf/mapf", branch = "main" }
->>>>>>> 6270421c
 line_intersection = "0.4.0"
 image = "0.24.3"
 imageproc = "0.23.0"
